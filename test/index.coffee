coffee = require 'coffee-script'
streamline = require 'streamline'

fs = require 'fs'

# TEMP HACK manually supporting streamline+coffee
if require.extensions
    require.extensions['.coffee'] = (module, filename) ->
        content = coffee.compile fs.readFileSync(filename, 'utf8'), {bare: true}
        if filename.match /_\.coffee$/
            content = streamline.transform.transform content
        module._compile content, filename

<<<<<<< HEAD
aseemData =
    name: 'Aseem'

db.getRoot (err, root) ->
    assert.ifError err

daniel = db.createNode danielData
aseem = db.createNode aseemData

assert.strictEqual daniel.exists, false, 'Node should not exist'

# TODO should this really be tested? is @self a public API?
assert.strictEqual daniel.self, null, 'Node self should be null'

# TODO why does save() callback w/ a new node? does it also (i.e. shouldn't
# it?) update the existing instance that save() was called on? if so, it might
# be better for us to not send a node arg to callback; just callback(err?).
daniel.save (err, node) ->
    assert.ifError err
    assert.ok node  # TEMP see above; should we even callback w/ a node arg?
    assert.ok node.exists, 'Node should exist'
    assert.ok node.self, 'node.self should not be null'     # TODO see above
    assert.deepEqual node.data, danielData, 'Sent and received data should match'

    # TODO see above
    aseem.save (err, node) ->
        assert.ifError err
        assert.ok node  # TEMP see above
        assert.ok node.exists, 'Node should exist'
        assert.ok node.self, 'node.self should not be null'
        assert.deepEqual node.data, aseemData, 'Sent and received data should match'

        testRelationship = (relationship) ->
            assert.ok relationship
            assert.ok relationship.exists, 'Relationship should exist'
            assert.ok relationship.self, 'relationship.self should not be null'     # TODO see above
            assert.equal relationship.type, 'follows', 'Relationship type should be "follows".'

            # in some cases, the start/end nodes may not be "filled".
            # they also may not point to the same instances we have.
            #assert.equal relationship.start, daniel
            #assert.equal relationship.end, aseem

            # TEMP so for the time being, we're testing that at least
            # their "selves" match. not sure if this is a public API.
            assert.ok relationship.start, 'Relationship should have a start node.'
            assert.ok relationship.end, 'Relationship should have an end node.'
            assert.equal relationship.start.self, daniel.self
            assert.equal relationship.end.self, aseem.self

        testRelationships = (relationships) ->
            assert.ok relationships
            assert.ok relationships.length, 'Relationships should be an array.'
            assert.equal relationships.length, 1, 'There should only be one relationship.'
            testRelationship(relationships[0])

        daniel.createRelationshipTo aseem, 'follows', {created: Date.now()},
            (err, relationship) ->
                assert.ifError err
                testRelationship(relationship)

                # in this case, the start and end *should* be our instances
                assert.strictEqual relationship.start, daniel
                assert.strictEqual relationship.end, aseem

                daniel.getRelationships 'follows', (err, relationships) ->
                    assert.ifError err
                    testRelationships(relationships)

                    # in this case, the start *should* be our instance
                    assert.equal relationships[0].start, daniel

                aseem.getRelationships 'follows', (err, relationships) ->
                    assert.ifError err
                    testRelationships(relationships)

                    # in this case, the end *should* be our instance
                    assert.equal relationships[0].end, aseem

    daniel.index 'users', 'name', 'Daniel',
        (err) =>
            assert.ifError err
            db.getIndexedNode 'users', 'name', 'Daniel',
                (err, node) ->
                    assert.ifError err
                    assert.ok node
=======
require './crud_'
>>>>>>> bca0b018
<|MERGE_RESOLUTION|>--- conflicted
+++ resolved
@@ -11,93 +11,4 @@
             content = streamline.transform.transform content
         module._compile content, filename
 
-<<<<<<< HEAD
-aseemData =
-    name: 'Aseem'
-
-db.getRoot (err, root) ->
-    assert.ifError err
-
-daniel = db.createNode danielData
-aseem = db.createNode aseemData
-
-assert.strictEqual daniel.exists, false, 'Node should not exist'
-
-# TODO should this really be tested? is @self a public API?
-assert.strictEqual daniel.self, null, 'Node self should be null'
-
-# TODO why does save() callback w/ a new node? does it also (i.e. shouldn't
-# it?) update the existing instance that save() was called on? if so, it might
-# be better for us to not send a node arg to callback; just callback(err?).
-daniel.save (err, node) ->
-    assert.ifError err
-    assert.ok node  # TEMP see above; should we even callback w/ a node arg?
-    assert.ok node.exists, 'Node should exist'
-    assert.ok node.self, 'node.self should not be null'     # TODO see above
-    assert.deepEqual node.data, danielData, 'Sent and received data should match'
-
-    # TODO see above
-    aseem.save (err, node) ->
-        assert.ifError err
-        assert.ok node  # TEMP see above
-        assert.ok node.exists, 'Node should exist'
-        assert.ok node.self, 'node.self should not be null'
-        assert.deepEqual node.data, aseemData, 'Sent and received data should match'
-
-        testRelationship = (relationship) ->
-            assert.ok relationship
-            assert.ok relationship.exists, 'Relationship should exist'
-            assert.ok relationship.self, 'relationship.self should not be null'     # TODO see above
-            assert.equal relationship.type, 'follows', 'Relationship type should be "follows".'
-
-            # in some cases, the start/end nodes may not be "filled".
-            # they also may not point to the same instances we have.
-            #assert.equal relationship.start, daniel
-            #assert.equal relationship.end, aseem
-
-            # TEMP so for the time being, we're testing that at least
-            # their "selves" match. not sure if this is a public API.
-            assert.ok relationship.start, 'Relationship should have a start node.'
-            assert.ok relationship.end, 'Relationship should have an end node.'
-            assert.equal relationship.start.self, daniel.self
-            assert.equal relationship.end.self, aseem.self
-
-        testRelationships = (relationships) ->
-            assert.ok relationships
-            assert.ok relationships.length, 'Relationships should be an array.'
-            assert.equal relationships.length, 1, 'There should only be one relationship.'
-            testRelationship(relationships[0])
-
-        daniel.createRelationshipTo aseem, 'follows', {created: Date.now()},
-            (err, relationship) ->
-                assert.ifError err
-                testRelationship(relationship)
-
-                # in this case, the start and end *should* be our instances
-                assert.strictEqual relationship.start, daniel
-                assert.strictEqual relationship.end, aseem
-
-                daniel.getRelationships 'follows', (err, relationships) ->
-                    assert.ifError err
-                    testRelationships(relationships)
-
-                    # in this case, the start *should* be our instance
-                    assert.equal relationships[0].start, daniel
-
-                aseem.getRelationships 'follows', (err, relationships) ->
-                    assert.ifError err
-                    testRelationships(relationships)
-
-                    # in this case, the end *should* be our instance
-                    assert.equal relationships[0].end, aseem
-
-    daniel.index 'users', 'name', 'Daniel',
-        (err) =>
-            assert.ifError err
-            db.getIndexedNode 'users', 'name', 'Daniel',
-                (err, node) ->
-                    assert.ifError err
-                    assert.ok node
-=======
-require './crud_'
->>>>>>> bca0b018
+require './crud_'